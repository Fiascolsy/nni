/**
 * Copyright (c) Microsoft Corporation
 * All rights reserved.
 *
 * MIT License
 *
 * Permission is hereby granted, free of charge, to any person obtaining a copy of this software and associated
 * documentation files (the "Software"), to deal in the Software without restriction, including without limitation
 * the rights to use, copy, modify, merge, publish, distribute, sublicense, and/or sell copies of the Software, and
 * to permit persons to whom the Software is furnished to do so, subject to the following conditions:
 * The above copyright notice and this permission notice shall be included in all copies or substantial portions of the Software.
 *
 * THE SOFTWARE IS PROVIDED *AS IS*, WITHOUT WARRANTY OF ANY KIND, EXPRESS OR IMPLIED, INCLUDING
 * BUT NOT LIMITED TO THE WARRANTIES OF MERCHANTABILITY, FITNESS FOR A PARTICULAR PURPOSE AND
 * NONINFRINGEMENT. IN NO EVENT SHALL THE AUTHORS OR COPYRIGHT HOLDERS BE LIABLE FOR ANY CLAIM,
 * DAMAGES OR OTHER LIABILITY, WHETHER IN AN ACTION OF CONTRACT, TORT OR OTHERWISE, ARISING FROM,
 * OUT OF OR IN CONNECTION WITH THE SOFTWARE OR THE USE OR OTHER DEALINGS IN THE SOFTWARE.
 */

'use strict';

import * as assert from 'assert';
import * as cpp from 'child-process-promise';
import { ChildProcess, spawn } from 'child_process';
import { Deferred } from 'ts-deferred';
import * as component from '../common/component';
import { DataStore, MetricDataRecord, MetricType, TrialJobInfo } from '../common/datastore';
import { NNIError } from '../common/errors';
import { getExperimentId, setInitTrialSequenceId } from '../common/experimentStartupInfo';
import { getLogger, Logger } from '../common/log';
import {
    ExperimentParams, ExperimentProfile, Manager,
    NNIManagerStatus, ProfileUpdateType, TrialJobStatistics
} from '../common/manager';
import {
    TrainingService, TrialJobApplicationForm, TrialJobDetail, TrialJobMetric, TrialJobStatus
} from '../common/trainingService';
import { delay, getLogDir, getMsgDispatcherCommand } from '../common/utils';
import {
    ADD_CUSTOMIZED_TRIAL_JOB, KILL_TRIAL_JOB, NEW_TRIAL_JOB, NO_MORE_TRIAL_JOBS, REPORT_METRIC_DATA,
    REQUEST_TRIAL_JOBS, SEND_TRIAL_JOB_PARAMETER, TERMINATE, TRIAL_END, UPDATE_SEARCH_SPACE
} from './commands';
import { createDispatcherInterface, IpcInterface } from './ipcInterface';

/**
 * NNIManager
 */
class NNIManager implements Manager {
    private trainingService: TrainingService;
    private dispatcher: IpcInterface | undefined;
    private currSubmittedTrialNum: number;  // need to be recovered
    private trialConcurrencyChange: number; // >0: increase, <0: decrease
    private customizedTrials: string[]; // need to be recovered
    private log: Logger;
    private dataStore: DataStore;
    private experimentProfile: ExperimentProfile;
    private dispatcherPid: number;
    private status: NNIManagerStatus;
    private waitingTrials: string[];
    private trialJobs: Map<string, TrialJobDetail>;

    constructor() {
        this.currSubmittedTrialNum = 0;
        this.trialConcurrencyChange = 0;
        this.customizedTrials = [];
        this.trainingService = component.get(TrainingService);
        assert(this.trainingService);
        this.dispatcherPid = 0;
        this.waitingTrials = [];
        this.trialJobs = new Map<string, TrialJobDetail>();

        this.log = getLogger();
        this.dataStore = component.get(DataStore);
        this.experimentProfile = this.createEmptyExperimentProfile();
        this.status = {
            status: 'INITIALIZED',
            errors: []
        };
    }

    public updateExperimentProfile(experimentProfile: ExperimentProfile, updateType: ProfileUpdateType): Promise<void> {
        switch (updateType) {
            case 'TRIAL_CONCURRENCY':
                this.updateTrialConcurrency(experimentProfile.params.trialConcurrency);
                break;
            case 'MAX_EXEC_DURATION':
                this.updateMaxExecDuration(experimentProfile.params.maxExecDuration);
                break;
            case 'SEARCH_SPACE':
                this.updateSearchSpace(experimentProfile.params.searchSpace);
                break;
            case 'MAX_TRIAL_NUM':
                this.updateMaxTrialNum(experimentProfile.params.maxTrialNum);
                break;
            default:
                throw new Error('Error: unrecognized updateType');
        }

        return this.storeExperimentProfile();
    }

    public addCustomizedTrialJob(hyperParams: string): Promise<void> {
        if (this.currSubmittedTrialNum >= this.experimentProfile.params.maxTrialNum) {
            return Promise.reject(
                new Error('reach maxTrialNum')
            );
        }
        this.customizedTrials.push(hyperParams);

        // trial id has not been generated yet, thus use '' instead
        return this.dataStore.storeTrialJobEvent('ADD_CUSTOMIZED', '', hyperParams);
    }

    public async cancelTrialJobByUser(trialJobId: string): Promise<void> {
        await this.trainingService.cancelTrialJob(trialJobId);
        await this.dataStore.storeTrialJobEvent('USER_TO_CANCEL', trialJobId, '');
    }

    public async startExperiment(expParams: ExperimentParams): Promise<string> {
        this.log.debug(`Starting experiment: ${this.experimentProfile.id}`);
        this.experimentProfile.params = expParams;
        await this.storeExperimentProfile();
        this.log.debug('Setup tuner...');

        // Set up multiphase config
        if (expParams.multiPhase && this.trainingService.isMultiPhaseJobSupported) {
            this.trainingService.setClusterMetadata('multiPhase', expParams.multiPhase.toString());
        }

        const dispatcherCommand: string = getMsgDispatcherCommand(expParams.tuner, expParams.assessor, expParams.multiPhase);
        this.log.debug(`dispatcher command: ${dispatcherCommand}`);
        this.setupTuner(
            //expParams.tuner.tunerCommand,
            dispatcherCommand,
            undefined,
            'start',
            expParams.tuner.checkpointDir);

        this.experimentProfile.startTime = Date.now();
        this.status.status = 'EXPERIMENT_RUNNING';
        await this.storeExperimentProfile();
        this.run().catch((err: Error) => {
            this.criticalError(err);
        });

        return this.experimentProfile.id;
    }

    public async resumeExperiment(): Promise<void> {
        //Fetch back the experiment profile
        const experimentId: string = getExperimentId();
        this.experimentProfile = await this.dataStore.getExperimentProfile(experimentId);
        const expParams: ExperimentParams = this.experimentProfile.params;

        setInitTrialSequenceId(this.experimentProfile.maxSequenceId + 1);

        // Set up multiphase config
        if (expParams.multiPhase && this.trainingService.isMultiPhaseJobSupported) {
            this.trainingService.setClusterMetadata('multiPhase', expParams.multiPhase.toString());
        }

        const dispatcherCommand: string = getMsgDispatcherCommand(expParams.tuner, expParams.assessor, expParams.multiPhase);
        this.log.debug(`dispatcher command: ${dispatcherCommand}`);
        this.setupTuner(
            dispatcherCommand,
            undefined,
            'resume',
            expParams.tuner.checkpointDir);

        const allTrialJobs: TrialJobInfo[] = await this.dataStore.listTrialJobs();

        // Resume currSubmittedTrialNum
        this.currSubmittedTrialNum = allTrialJobs.length;

        // Check the final status for WAITING and RUNNING jobs
        await Promise.all(allTrialJobs
            .filter((job: TrialJobInfo) => job.status === 'WAITING' || job.status === 'RUNNING')
            .map((job: TrialJobInfo) => this.dataStore.storeTrialJobEvent('FAILED', job.id)));

        if (this.experimentProfile.execDuration < this.experimentProfile.params.maxExecDuration &&
            this.currSubmittedTrialNum < this.experimentProfile.params.maxTrialNum &&
            this.experimentProfile.endTime) {
            delete this.experimentProfile.endTime;
        }
        this.status.status = 'EXPERIMENT_RUNNING';

        // TO DO: update database record for resume event
        this.run().catch(console.error);
    }

    public getTrialJob(trialJobId: string): Promise<TrialJobDetail> {
        return Promise.resolve(
            this.trainingService.getTrialJob(trialJobId)
        );
    }

    public async setClusterMetadata(key: string, value: string): Promise<void> {
        let timeoutId: NodeJS.Timer;
        // TO DO: move timeout value to constants file
        const delay1: Promise<{}> = new Promise((resolve: Function, reject: Function): void => {
            timeoutId = setTimeout(
                () => { reject(new Error('TrainingService setClusterMetadata timeout. Please check your config file.')); },
                10000);
        });
        await Promise.race([delay1, this.trainingService.setClusterMetadata(key, value)]).finally(() => {
            clearTimeout(timeoutId);
        });
    }

    public getClusterMetadata(key: string): Promise<string> {
        return Promise.resolve(
            this.trainingService.getClusterMetadata(key)
        );
    }

    public async getTrialJobStatistics(): Promise<TrialJobStatistics[]> {
        return this.dataStore.getTrialJobStatistics();
    }

    public async stopExperiment(): Promise<void> {
        this.status.status = 'STOPPING';
        await this.experimentDoneCleanUp();
    }

    public async getMetricData(trialJobId?: string, metricType?: MetricType): Promise<MetricDataRecord[]> {
        return this.dataStore.getMetricData(trialJobId, metricType);
    }

    public getExperimentProfile(): Promise<ExperimentProfile> {
        // TO DO: using Promise.resolve()
        const deferred: Deferred<ExperimentProfile> = new Deferred<ExperimentProfile>();
        deferred.resolve(this.experimentProfile);

        return deferred.promise;
    }

    public getStatus(): NNIManagerStatus {
        return this.status;
    }

    public async listTrialJobs(status?: TrialJobStatus): Promise<TrialJobInfo[]> {
        return this.dataStore.listTrialJobs(status);
    }

    private setupTuner(command: string, cwd: string | undefined, mode: 'start' | 'resume', dataDirectory: string): void {
        if (this.dispatcher !== undefined) {
            return;
        }
        const stdio: (string | NodeJS.WriteStream)[] = ['ignore', process.stdout, process.stderr, 'pipe', 'pipe'];
        let newCwd: string;
        if (cwd === undefined || cwd === '') {
            newCwd = getLogDir();
        } else {
            newCwd = cwd;
        }
        // TO DO: add CUDA_VISIBLE_DEVICES
        let nniEnv = {
            NNI_MODE: mode,
            NNI_CHECKPOINT_DIRECTORY: dataDirectory,
            NNI_LOG_DIRECTORY: getLogDir()
        };
        let newEnv = Object.assign({}, process.env, nniEnv);
        const tunerProc: ChildProcess = spawn(command, [], {
            stdio,
            cwd: newCwd,
            env: newEnv,
            shell: true
        });
        this.dispatcherPid = tunerProc.pid;
        this.dispatcher = createDispatcherInterface(tunerProc);

        return;
    }

    private updateTrialConcurrency(trialConcurrency: number): void {
        // we assume trialConcurrency >= 0, which is checked by restserver
        this.trialConcurrencyChange += (trialConcurrency - this.experimentProfile.params.trialConcurrency);
        this.experimentProfile.params.trialConcurrency = trialConcurrency;

        return;
    }

    private updateMaxExecDuration(duration: number): void {
        this.experimentProfile.params.maxExecDuration = duration;

        return;
    }

    private updateSearchSpace(searchSpace: string): void {
        if (this.dispatcher === undefined) {
            throw new Error('Error: tuner has not been setup');
        }
        this.dispatcher.sendCommand(UPDATE_SEARCH_SPACE, searchSpace);
        this.experimentProfile.params.searchSpace = searchSpace;

        return;
    }

    private updateMaxTrialNum(maxTrialNum: number): void {
        this.experimentProfile.params.maxTrialNum = maxTrialNum;

        return;
    }

    private async experimentDoneCleanUp(): Promise<void> {
        if (this.dispatcher === undefined) {
            throw new Error('Error: tuner has not been setup');
        }
        this.dispatcher.sendCommand(TERMINATE);
        let tunerAlive: boolean = true;
        // gracefully terminate tuner and assessor here, wait at most 30 seconds.
        for (let i: number = 0; i < 30; i++) {
            if (!tunerAlive) { break; }
            try {
                await cpp.exec(`kill -0 ${this.dispatcherPid}`);
            } catch (error) { tunerAlive = false; }
            await delay(1000);
        }
        try {
            await cpp.exec(`kill ${this.dispatcherPid}`);
        } catch (error) {
            // this.tunerPid does not exist, do nothing here
        }
        const trialJobList: TrialJobDetail[] = await this.trainingService.listTrialJobs();
        // TO DO: to promise all
        for (const trialJob of trialJobList) {
            if (trialJob.status === 'RUNNING' ||
                trialJob.status === 'WAITING') {
                try {
                    await this.trainingService.cancelTrialJob(trialJob.id);
                } catch (error) {
                    // pid does not exist, do nothing here
                }
            }
        }
        await this.trainingService.cleanUp();
        this.experimentProfile.endTime = Date.now();
        await this.storeExperimentProfile();
        this.status.status = 'STOPPED';
    }

    private async periodicallyUpdateExecDuration(): Promise<void> {
        let count: number = 1;
        while (this.status.status !== 'STOPPING' && this.status.status !== 'STOPPED') {
            await delay(1000 * 1); // 1 seconds
            if (this.status.status === 'EXPERIMENT_RUNNING') {
                this.experimentProfile.execDuration += 1;
                if (count % 10 === 0) {
                    await this.storeExperimentProfile();
                }
            }
            count += 1;
        }
    }

    private async requestTrialJobsStatus(): Promise<number> {
        let finishedTrialJobNum: number = 0;
        if (this.dispatcher === undefined) {
            throw new Error('Error: tuner has not been setup');
        }
        for (const trialJobId of Array.from(this.trialJobs.keys())) {
            const trialJobDetail: TrialJobDetail = await this.trainingService.getTrialJob(trialJobId);
            const oldTrialJobDetail: TrialJobDetail | undefined = this.trialJobs.get(trialJobId);
            if (oldTrialJobDetail !== undefined && oldTrialJobDetail.status !== trialJobDetail.status) {
                this.trialJobs.set(trialJobId, Object.assign({}, trialJobDetail));
                await this.dataStore.storeTrialJobEvent(trialJobDetail.status, trialJobDetail.id, undefined, trialJobDetail);
            }
            switch (trialJobDetail.status) {
                case 'SUCCEEDED':
                case 'USER_CANCELED':
                    this.trialJobs.delete(trialJobId);
                    finishedTrialJobNum++;
                    this.dispatcher.sendCommand(TRIAL_END, JSON.stringify({trial_job_id: trialJobDetail.id, event: trialJobDetail.status}));
                    break;
                case 'FAILED':
                case 'SYS_CANCELED':
                    // In the current version, we do not retry
                    // TO DO: push this job to queue for retry
                    this.trialJobs.delete(trialJobId);
                    finishedTrialJobNum++;
                    this.dispatcher.sendCommand(TRIAL_END, JSON.stringify({trial_job_id: trialJobDetail.id, event: trialJobDetail.status}));
                    break;
                case 'WAITING':
                case 'RUNNING':
                case 'UNKNOWN':
                    // Do nothing
                    break;
                default:
                // TO DO: add warning in log
            }
        }
        
        return finishedTrialJobNum;
    }

    private async manageTrials(): Promise<void> {
        if (this.dispatcher === undefined) {
            throw new Error('Error: tuner has not been setup');
        }
        let allFinishedTrialJobNum: number = 0;
        while (this.status.status !== 'STOPPING' && this.status.status !== 'STOPPED') {
            const finishedTrialJobNum: number = await this.requestTrialJobsStatus();

            allFinishedTrialJobNum += finishedTrialJobNum;
            if (allFinishedTrialJobNum >= this.experimentProfile.params.maxTrialNum) {
                // write this log for travis CI
                this.log.info('Experiment done.');
            }

            // requestTrialNum is the number of trials that will be requested from tuner.
            // If trialConcurrency does not change, requestTrialNum equals finishedTrialJobNum.
            // If trialConcurrency changes, for example, trialConcurrency increases by 2 (trialConcurrencyChange=2), then
            // requestTrialNum equals 2 + finishedTrialJobNum and trialConcurrencyChange becomes 0.
            // If trialConcurrency changes, for example, trialConcurrency decreases by 4 (trialConcurrencyChange=-4) and 
            // finishedTrialJobNum is 2, then requestTrialNum becomes -2. No trial will be requested from tuner,
            // and trialConcurrencyChange becomes -2.
            const requestTrialNum: number = this.trialConcurrencyChange + finishedTrialJobNum;
            if (requestTrialNum >= 0) {
                this.trialConcurrencyChange = 0;
            } else {
                this.trialConcurrencyChange = requestTrialNum;
            }
            for (let i: number = 0; i < requestTrialNum; i++) {
                // ask tuner for more trials
                if (this.customizedTrials.length > 0) {
                    const hyperParams: string | undefined = this.customizedTrials.shift();
                    this.dispatcher.sendCommand(ADD_CUSTOMIZED_TRIAL_JOB, hyperParams);
                } else {
                    this.dispatcher.sendCommand(REQUEST_TRIAL_JOBS, '1');
                }
            }

            // check maxtrialnum and maxduration here
            if (this.experimentProfile.execDuration > this.experimentProfile.params.maxExecDuration ||
                this.currSubmittedTrialNum >= this.experimentProfile.params.maxTrialNum) {
                assert(this.status.status === 'EXPERIMENT_RUNNING' || this.status.status === 'DONE');
                if (this.status.status === 'EXPERIMENT_RUNNING') {
                    this.experimentProfile.endTime = Date.now();
                    await this.storeExperimentProfile();
                }
                this.status.status = 'DONE';
            } else {
                if (this.status.status === 'DONE') {
                    delete this.experimentProfile.endTime;
                    await this.storeExperimentProfile();
                }
                this.status.status = 'EXPERIMENT_RUNNING';
                for (let i: number = this.trialJobs.size; i < this.experimentProfile.params.trialConcurrency; i++) {
                    if (this.waitingTrials.length === 0 ||
                        this.currSubmittedTrialNum >= this.experimentProfile.params.maxTrialNum) {
                        break;
                    }
                    const hyperParams: string | undefined = this.waitingTrials.shift();
                    if (hyperParams === undefined) {
                        throw new Error(`Error: invalid hyper-parameters for job submission: ${hyperParams}`);
                    }
                    this.currSubmittedTrialNum++;
                    const trialJobAppForm: TrialJobApplicationForm = {
                        jobType: 'TRIAL',
                        hyperParameters: {
                            value: hyperParams,
                            index: 0
                        }
                    };
                    const trialJobDetail: TrialJobDetail = await this.trainingService.submitTrialJob(trialJobAppForm);
                    await this.storeMaxSequenceId(trialJobDetail.sequenceId);
                    this.trialJobs.set(trialJobDetail.id, Object.assign({}, trialJobDetail));
                    const trialJobDetailSnapshot: TrialJobDetail | undefined = this.trialJobs.get(trialJobDetail.id);
                    if (trialJobDetailSnapshot != undefined) {
                        await this.dataStore.storeTrialJobEvent(
                            trialJobDetailSnapshot.status, trialJobDetailSnapshot.id, hyperParams, trialJobDetailSnapshot);
                    } else {
                        assert(false, `undefined trialJobDetail in trialJobs: ${trialJobDetail.id}`);
                    }
                }
            }
            await delay(1000 * 5); // 5 seconds
        }

        this.log.info('Experiment done, cleaning up...');
        await this.experimentDoneCleanUp();
        this.log.info('Experiment done.');
    }

    private storeExperimentProfile(): Promise<void> {
        this.experimentProfile.revision += 1;

        return this.dataStore.storeExperimentProfile(this.experimentProfile);
    }

    private async run(): Promise<void> {
        assert(this.dispatcher !== undefined);

        this.addEventListeners();

        this.sendInitTunerCommands();

        await Promise.all([
            this.periodicallyUpdateExecDuration(),
            this.trainingService.run().catch((err: Error) => {
                throw new NNIError('Training service error', `Training service error: ${err.message}`, err);
            }),
            this.manageTrials().catch((err: Error) => {
                throw new NNIError('Job management error', `Job management error: ${err.message}`, err);
            })]);
    }

    private addEventListeners(): void {
        // TO DO: cannot run this method more than once in one NNIManager instance
        if (this.dispatcher === undefined) {
            throw new Error('Error: tuner or job maintainer have not been setup');
        }
        this.trainingService.addTrialJobMetricListener((metric: TrialJobMetric) => {
            this.onTrialJobMetrics(metric).catch((err: Error) => {
                this.criticalError(new NNIError('Job metrics error', `Job metrics error: ${err.message}`, err));
            });
        });

        this.dispatcher.onCommand((commandType: string, content: string) => {
            this.onTunerCommand(commandType, content).catch((err: Error) => {
                this.criticalError(new NNIError('Tuner command event error', `Tuner command event error: ${err.message}`, err));
            });
        });
    }

    private sendInitTunerCommands(): void {
        if (this.dispatcher === undefined) {
            throw new Error('Dispatcher error: tuner has not been setup');
        }
        // TO DO: we should send INITIALIZE command to tuner if user's tuner needs to run init method in tuner
        this.log.debug(`Send tuner command: update search space: ${this.experimentProfile.params.searchSpace}`);
        this.dispatcher.sendCommand(UPDATE_SEARCH_SPACE, this.experimentProfile.params.searchSpace);
        this.log.debug(`Send tuner command: ${this.experimentProfile.params.trialConcurrency}`);
        this.dispatcher.sendCommand(REQUEST_TRIAL_JOBS, String(this.experimentProfile.params.trialConcurrency));
    }

    private async onTrialJobMetrics(metric: TrialJobMetric): Promise<void> {
        await this.dataStore.storeMetricData(metric.id, metric.data);
        if (this.dispatcher === undefined) {
            throw new Error('Error: tuner has not been setup');
        }
        this.dispatcher.sendCommand(REPORT_METRIC_DATA, metric.data);
    }

    private async onTunerCommand(commandType: string, content: string): Promise<void> {
        this.log.info(`Command from tuner: ${commandType}, ${content}`);
        switch (commandType) {
            case NEW_TRIAL_JOB:
                this.waitingTrials.push(content);
                break;
            case SEND_TRIAL_JOB_PARAMETER:
                const tunerCommand: any = JSON.parse(content);
                assert(tunerCommand.parameter_index >= 0);
                assert(tunerCommand.trial_job_id !== undefined);

                const trialJobForm: TrialJobApplicationForm = {
                    jobType: 'TRIAL',
                    hyperParameters: {
                        value: content,
                        index: tunerCommand.parameter_index
                    }
                };
                await this.trainingService.updateTrialJob(tunerCommand.trial_job_id, trialJobForm);
                await this.dataStore.storeTrialJobEvent(
                    'ADD_HYPERPARAMETER', tunerCommand.trial_job_id, content, undefined);
                break;
            case NO_MORE_TRIAL_JOBS:
                //this.trialJobsMaintainer.setNoMoreTrials();
                // ignore this event for now
                break;
            case KILL_TRIAL_JOB:
                await this.trainingService.cancelTrialJob(JSON.parse(content));
                break;
            default:
                throw new Error('Error: unsupported command type from tuner');
        }
    }

    private criticalError(err: Error): void {
        this.logError(err);
        console.error(err);
    }

    private logError(err: Error): void {
        if (err.stack !== undefined) {
            this.log.error(err.stack);
        }
        this.status.errors.push(err.message);
        this.status.status = 'ERROR';
    }

    private createEmptyExperimentProfile(): ExperimentProfile {
        return {
            id: getExperimentId(),
            revision: 0,
            execDuration: 0,
            logDir: getLogDir(),
<<<<<<< HEAD
=======
            maxSequenceId: 0,
>>>>>>> 221e9515
            params: {
                authorName: '',
                experimentName: '',
                trialConcurrency: 0,
                maxExecDuration: 0, // unit: second
                maxTrialNum: 0, // maxTrialNum includes all the submitted trial jobs
                trainingServicePlatform: '',
                searchSpace: '',
                tuner: {
                    className: '',
                    classArgs: {},
                    checkpointDir: ''
                }
            }
        };
    }

    private async storeMaxSequenceId(sequenceId: number): Promise<void> {
        if (sequenceId > this.experimentProfile.maxSequenceId) {
            this.experimentProfile.maxSequenceId = sequenceId;
            await this.storeExperimentProfile();
        }
    }
}

export { NNIManager };<|MERGE_RESOLUTION|>--- conflicted
+++ resolved
@@ -595,10 +595,7 @@
             revision: 0,
             execDuration: 0,
             logDir: getLogDir(),
-<<<<<<< HEAD
-=======
             maxSequenceId: 0,
->>>>>>> 221e9515
             params: {
                 authorName: '',
                 experimentName: '',
