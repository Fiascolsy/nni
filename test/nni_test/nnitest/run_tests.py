--- conflicted
+++ resolved
@@ -281,11 +281,7 @@
     parser.add_argument("--cases", type=str, default=None)
     parser.add_argument("--exclude", type=str, default=None)
     parser.add_argument("--ts", type=str, choices=['local', 'remote', 'pai',
-<<<<<<< HEAD
-                                                   'kubeflow', 'frameworkcontroller', 'adl', 'hybrid'], default='local')
-=======
-                                                   'kubeflow', 'frameworkcontroller', 'adl', 'aml'], default='local')
->>>>>>> 85cff748
+                                                   'kubeflow', 'frameworkcontroller', 'adl', 'aml', 'hybrid'], default='local')
     args = parser.parse_args()
 
     run(args)